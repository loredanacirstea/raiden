# -*- coding: utf8 -*-
import gevent
from gevent.queue import Queue
from gevent.event import AsyncResult
from ethereum import slogging

from raiden.messages import decode, Ack, BaseError, Secret
from raiden.utils import isaddress, sha3, pex

log = slogging.get_logger(__name__)  # pylint: disable=invalid-name


class RaidenProtocol(object):
    """ Encode the message into a packet and send it.

    Each message received is stored by hash and if it is received twice the
    previous answer is resent.

    Repeat sending messages until an acknowledgment is received or the maximum
    number of retries is hitted.
    """

    try_interval = 1.
    max_tries = 5
    max_message_size = 1200
    short_delay = .1

    def __init__(self, transport, discovery, raiden):
        self.transport = transport
        self.discovery = discovery
        self.raiden = raiden
        self.queued_messages = Queue()
        self.stop_event = AsyncResult()

        self.number_of_tries = dict()  # msg hash: count_tries
        self.sent_acks = dict()  # msghash: Ack

        gevent.spawn(self._send_queued_messages)

    def _send_queued_messages(self):
<<<<<<< HEAD
        timeout = 0.1
        countdown_to_send = self.try_interval / timeout
=======
        countdown_to_send = self.try_interval / self.short_delay
>>>>>>> 22016635
        countdown = 0

        stop = None
        while stop is None:
            # blocks waiting for data in queue, don't remove data from
            # the queue just now because sending can still fail.
            receiver_address, message = self.queued_messages.peek()

            data = message.encode()
            host_port = self.discovery.get(receiver_address)

            # msghash is removed from the `number_of_tries` once a Ack is
            # received, resend until we receive it or give up
            msghash = sha3(data)
            self.number_of_tries[msghash] = 0

            log.info('SENDING {} > {} : [{}] {}'.format(
                pex(self.raiden.address),
                pex(receiver_address),
                pex(msghash),
                message,
            ))

            # loop should iterate as fast as possible checking for acks
            while msghash in self.number_of_tries:
                if self.number_of_tries[msghash] > self.max_tries:
                    # free send_and_wait...
                    del self.number_of_tries[msghash]

                    # FIXME: there was no connectivity or other network error?
                    # for now just losing the packet but better error handler
                    # needs to be added.
                    log.error('DEACTIVATED MSG resents {} {}'.format(
                        pex(receiver_address),
                        message,
                    ))

                # only send a message again after some time (don't DOS!)
                if countdown == 0:
                    self.number_of_tries[msghash] += 1
                    self.transport.send(self.raiden, host_port, data)
                    countdown = countdown_to_send

<<<<<<< HEAD
                gevent.sleep(timeout)
=======
                gevent.sleep(self.short_delay)
>>>>>>> 22016635
                countdown -= 1

            # consume last sent message
            self.queued_messages.get()
<<<<<<< HEAD
            stop = self.stop_event.wait(timeout)
=======
            stop = self.stop_event.wait(self.short_delay)
>>>>>>> 22016635

    def send(self, receiver_address, message):
        if not isaddress(receiver_address):
            raise ValueError('Invalid address {}'.format(pex(receiver_address)))

        if isinstance(message, (Ack, BaseError)):
            raise ValueError('Do not use send for Ack messages or Errors')

        if len(message.encode()) > self.max_message_size:
            raise ValueError('message size exceeds the maximum {}'.format(self.max_message_size))

        self.queued_messages.put((receiver_address, message))

    def send_and_wait(self, receiver_address, message):
        """Sends a message and wait for the response ack."""
        self.send(receiver_address, message)

        data = message.encode()
        msghash = sha3(data)
        # FIXME: add error handling
        while msghash in self.number_of_tries:
<<<<<<< HEAD
            gevent.sleep(0.1)
=======
            gevent.sleep(self.short_delay)
>>>>>>> 22016635

    def send_ack(self, receiver_address, message):
        if not isaddress(receiver_address):
            raise ValueError('Invalid address {}'.format(pex(receiver_address)))

        if not isinstance(message, (Ack, BaseError)):
            raise ValueError('Use send_Ack only for Ack messages or Erorrs')

        host_port = self.discovery.get(receiver_address)
        data = message.encode()
        msghash = sha3(data)

        log.info('SENDING ACK {} > {} : [{}] [echo={}] {}'.format(
            pex(self.raiden.address),
            pex(receiver_address),
            pex(msghash),
            pex(message.echo),
            message,
        ))

        self.transport.send(self.raiden, host_port, data)
        self.sent_acks[message.echo] = (receiver_address, message)

    def receive(self, data):
        # ignore large packets
        if len(data) > self.max_message_size:
            log.error('receive packet larger than maximum size', length=len(data))
            return

        msghash = sha3(data)

        # check if we handled this message already, if so repeat Ack
        if msghash in self.sent_acks:
            return self.send_ack(*self.sent_acks[msghash])

        # We ignore the sending endpoint as this can not be known w/ UDP
        message = decode(data)

        if isinstance(message, Ack):
            # we might receive the same Ack more than once
            if message.echo in self.number_of_tries:
                log.info('ACK RECEIVED {} [echo={}]'.format(
                    pex(self.raiden.address),
                    pex(message.echo)
                ))

                del self.number_of_tries[message.echo]
            else:
                log.info('DUPLICATED ACK RECEIVED {} [echo={}]'.format(
                    pex(self.raiden.address),
                    pex(message.echo)
                ))
        else:
<<<<<<< HEAD
            # message may not have been decoded
            if message is not None:
                assert isinstance(message, Secret) or message.sender
                self.raiden.on_message(message, msghash)
=======
            assert isinstance(message, Secret) or message.sender
            self.raiden.on_message(message, msghash)
>>>>>>> 22016635

    def stop(self):
        self.stop_event.set(True)<|MERGE_RESOLUTION|>--- conflicted
+++ resolved
@@ -38,12 +38,7 @@
         gevent.spawn(self._send_queued_messages)
 
     def _send_queued_messages(self):
-<<<<<<< HEAD
-        timeout = 0.1
-        countdown_to_send = self.try_interval / timeout
-=======
         countdown_to_send = self.try_interval / self.short_delay
->>>>>>> 22016635
         countdown = 0
 
         stop = None
@@ -87,20 +82,12 @@
                     self.transport.send(self.raiden, host_port, data)
                     countdown = countdown_to_send
 
-<<<<<<< HEAD
-                gevent.sleep(timeout)
-=======
                 gevent.sleep(self.short_delay)
->>>>>>> 22016635
                 countdown -= 1
 
             # consume last sent message
             self.queued_messages.get()
-<<<<<<< HEAD
-            stop = self.stop_event.wait(timeout)
-=======
             stop = self.stop_event.wait(self.short_delay)
->>>>>>> 22016635
 
     def send(self, receiver_address, message):
         if not isaddress(receiver_address):
@@ -122,11 +109,7 @@
         msghash = sha3(data)
         # FIXME: add error handling
         while msghash in self.number_of_tries:
-<<<<<<< HEAD
-            gevent.sleep(0.1)
-=======
             gevent.sleep(self.short_delay)
->>>>>>> 22016635
 
     def send_ack(self, receiver_address, message):
         if not isaddress(receiver_address):
@@ -180,15 +163,10 @@
                     pex(message.echo)
                 ))
         else:
-<<<<<<< HEAD
             # message may not have been decoded
             if message is not None:
                 assert isinstance(message, Secret) or message.sender
                 self.raiden.on_message(message, msghash)
-=======
-            assert isinstance(message, Secret) or message.sender
-            self.raiden.on_message(message, msghash)
->>>>>>> 22016635
 
     def stop(self):
         self.stop_event.set(True)