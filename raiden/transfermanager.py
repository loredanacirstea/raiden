--- conflicted
+++ resolved
@@ -23,18 +23,11 @@
 
         for callback in self.on_task_completed_callbacks:
             result = callback(task, success)
-<<<<<<< HEAD
-            if result is True:
-                self.on_task_completed_callbacks.remove(callback)
-
-    def transfer(self, amount, target, hashlock=None, secret=None, callback=None):
-=======
 
             if result is True:
                 self.on_task_completed_callbacks.remove(callback)
 
     def transfer(self, amount, target, callback=None):
->>>>>>> 6058217f
         """ Transfer `amount` between this node and `target`.
 
         This method will start a asyncronous transfer, the transfer might fail
@@ -45,18 +38,10 @@
             timeout.
         """
 
-<<<<<<< HEAD
-        # either we have a direct channel with `target`
-        if target in self.assetmanager.channels and not hashlock:
-            channel = self.assetmanager.channels[target]
-            direct_transfer = channel.create_directtransfer(amount, secret=secret)
-            self.raiden.sign(direct_transfer)
-=======
         if target in self.assetmanager.partneraddress_channel:
             channel = self.assetmanager.partneraddress_channel[target]
             direct_transfer = channel.create_directtransfer(amount)
             self.assetmanager.raiden.sign(direct_transfer)
->>>>>>> 6058217f
             channel.register_transfer(direct_transfer, callback=callback)
 
             task = self.assetmanager.raiden.protocol.send(
@@ -69,18 +54,6 @@
                 self,
                 amount,
                 target,
-<<<<<<< HEAD
-                hashlock,
-                # FIXME:
-                # optimum value:  expiration = self.raiden.chain.block_number + channel.settle_timeout - config['reveal_timeout']
-                # PROBLEM:  we dont know yet which channel to use! channel.settle_timeout not known
-                # TODO: create InitMediatedTransferTask, that spawns MediatedTransfers and waits for timeout/success.
-                # on timeout, it alters timeout/expiration arguments, handles locks and lock forwarding
-                lock_expiration=None,
-                originating_transfer=None,
-                secret=secret,
-=======
->>>>>>> 6058217f
             )
             if callback:
                 self.on_task_completed_callbacks.append(callback)
@@ -88,25 +61,6 @@
 
         return task
 
-<<<<<<< HEAD
-        channel = self.assetmanager.channels[transfer.sender]
-        channel.register_transfer(transfer)  # this raises if the transfer is invalid
-
-        config = self.raiden.config
-
-        # either we are the target of the transfer, so we need to send a
-        # SecretRequest
-        if transfer.target == self.raiden.address:
-            secret_request = SecretRequest(transfer.lock.hashlock)
-            self.raiden.sign(secret_request)
-            self.raiden.send(transfer.initiator, secret_request)
-
-            secret_request_task = ForwardSecretTask(
-                self,
-                transfer.lock.hashlock,
-                recipient=transfer.sender,
-                msg_timeout=config['msg_timeout']  # FIXME additional config['secret_request_timeout'] ?
-=======
     def on_mediatedtransfer_message(self, transfer):
         if transfer.sender not in self.assetmanager.partneraddress_channel:
             raise RuntimeError('Received message for inexisting channel.')
@@ -118,28 +72,14 @@
             secret_request_task = EndMediatedTransferTask(
                 self,
                 transfer,
->>>>>>> 6058217f
             )
             secret_request_task.start()
 
         else:
-<<<<<<< HEAD
-            # subtract reveal_timeout from the lock expiration of the incoming transfer
-            expiration = transfer.lock.expiration - config['reveal_timeout']
-
-            transfer_task = MediatedTransferTask(
-                self,
-                transfer.lock.amount,
-                transfer.target,
-                transfer.lock.hashlock,
-                expiration,
-                originating_transfer=transfer,
-=======
             transfer_task = MediateTransferTask(
                 self,
                 transfer,
                 0,  # TODO: calculate the fee
->>>>>>> 6058217f
             )
             transfer_task.start()
 
