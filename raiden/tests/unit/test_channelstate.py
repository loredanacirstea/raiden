# pylint: disable=too-many-locals,too-many-statements,too-many-lines
import random
from collections import namedtuple
from copy import deepcopy
from itertools import cycle

import pytest
import structlog

from raiden.constants import UINT64_MAX
from raiden.messages import (
    DirectTransfer,
    LockedTransfer,
    Secret,
)
from raiden.settings import DEFAULT_NUMBER_OF_CONFIRMATIONS_BLOCK
from raiden.transfer import channel
from raiden.transfer.events import (
    ContractSendChannelBatchUnlock,
    EventTransferReceivedInvalidDirectTransfer,
    EventTransferReceivedSuccess,
)
from raiden.transfer.mediated_transfer.state import LockedTransferSignedState
from raiden.transfer.merkle_tree import (
    LEAVES,
    MERKLEROOT,
    compute_layers,
    merkleroot,
    merkle_leaves_from_packed_data,
)
from raiden.transfer.state import (
    EMPTY_MERKLE_ROOT,
    balanceproof_from_envelope,
    MerkleTreeState,
    HashTimeLockState,
    UnlockPartialProofState,
    NettingChannelEndState,
    NettingChannelState,
    TransactionChannelNewBalance,
    TransactionExecutionStatus,
)
from raiden.transfer.state_change import (
    Block,
    ContractReceiveChannelClosed,
    ContractReceiveChannelNewBalance,
    ContractReceiveChannelSettled,
    ReceiveTransferDirect,
    ReceiveUnlock,
)
from raiden.tests.utils import factories
from raiden.tests.utils.factories import (
    UNIT_CHAIN_ID,
    UNIT_REGISTRY_IDENTIFIER,
    HOP1,
    make_secret,
    UNIT_TRANSFER_INITIATOR,
    UNIT_TRANSFER_TARGET,
    UNIT_SECRET,
    UNIT_TRANSFER_SENDER,
)
from raiden.tests.utils.events import must_contain_entry
from raiden.utils import (
    sha3,
    privatekey_to_address,
)

log = structlog.get_logger(__name__)  # pylint: disable=invalid-name


PartnerStateModel = namedtuple(
    'PartnerStateModel',
    (
        'participant_address',
        'amount_locked',
        'balance',
        'distributable',
        'next_nonce',
        'merkletree_leaves',
        'contract_balance',
    ),
)


def assert_partner_state(end_state, partner_state, model):
    """Checks that the stored data for both ends correspond to the model."""
    assert end_state.address == model.participant_address
    assert channel.get_amount_locked(end_state) == model.amount_locked
    assert channel.get_balance(end_state, partner_state) == model.balance
    assert channel.get_distributable(end_state, partner_state) == model.distributable
    assert channel.get_next_nonce(end_state) == model.next_nonce
    assert set(end_state.merkletree.layers[LEAVES]) == set(model.merkletree_leaves)
    assert end_state.contract_balance == model.contract_balance


def create_model(balance):
    privkey, address = factories.make_privkey_address()

    our_model = PartnerStateModel(
        participant_address=address,
        amount_locked=0,
        balance=balance,
        distributable=balance,
        next_nonce=1,
        merkletree_leaves=[],
        contract_balance=balance,
    )

    return our_model, privkey


def create_channel_from_models(our_model, partner_model):
    """Utility to instantiate state objects used throughout the tests."""
    our_state = NettingChannelEndState(
        our_model.participant_address,
        our_model.balance,
    )
    partner_state = NettingChannelEndState(
        partner_model.participant_address,
        partner_model.balance,
    )

    identifier = factories.make_channel_identifier()
    token_address = factories.make_address()
    token_network_identifier = factories.make_address()
    reveal_timeout = 10
    settle_timeout = 100
    opened_transaction = TransactionExecutionStatus(
        None,
        1,
        TransactionExecutionStatus.SUCCESS,
    )
    closed_transaction = None
    settled_transaction = None

    channel_state = NettingChannelState(
        identifier,
        token_address,
        token_network_identifier,
        reveal_timeout,
        settle_timeout,
        our_state,
        partner_state,
        opened_transaction,
        closed_transaction,
        settled_transaction,
    )

    assert_partner_state(
        channel_state.our_state,
        channel_state.partner_state,
        our_model,
    )

    assert_partner_state(
        channel_state.partner_state,
        channel_state.our_state,
        partner_model,
    )

    return channel_state


def make_receive_transfer_direct(
        channel_state,
        privkey,
        nonce,
        transferred_amount,
        locksroot=EMPTY_MERKLE_ROOT,
        token_network_identifier=UNIT_REGISTRY_IDENTIFIER,
        locked_amount=None,
):

    address = privatekey_to_address(privkey.secret)
    if address not in (channel_state.our_state.address, channel_state.partner_state.address):
        raise ValueError('Private key does not match any of the participants.')

    if locked_amount is None:
        locked_amount = channel.get_amount_locked(channel_state.our_state)

    message_identifier = random.randint(0, UINT64_MAX)
    payment_identifier = nonce
    mediated_transfer_msg = DirectTransfer(
        message_identifier,
        payment_identifier,
        nonce,
        channel_state.token_network_identifier,
        channel_state.token_address,
        channel_state.identifier,
        transferred_amount,
        locked_amount,
        channel_state.partner_state.address,
        locksroot,
    )
    mediated_transfer_msg.sign(privkey, UNIT_CHAIN_ID)

    balance_proof = balanceproof_from_envelope(mediated_transfer_msg)

    receive_directtransfer = ReceiveTransferDirect(
        token_network_identifier,
        message_identifier,
        payment_identifier,
        balance_proof,
    )

    return receive_directtransfer


def make_receive_transfer_mediated(
        channel_state,
        privkey,
        nonce,
        transferred_amount,
        lock,
        merkletree_leaves=None,
        token_network_address=UNIT_REGISTRY_IDENTIFIER,
        locked_amount=None,
):

    if not isinstance(lock, HashTimeLockState):
        raise ValueError('lock must be of type HashTimeLockState')

    address = privatekey_to_address(privkey.secret)
    if address not in (channel_state.our_state.address, channel_state.partner_state.address):
        raise ValueError('Private key does not match any of the participants.')

    if merkletree_leaves is None:
        layers = [[lock.lockhash]]
    else:
        assert lock.lockhash in merkletree_leaves
        layers = compute_layers(merkletree_leaves)

    if locked_amount is None:
        locked_amount = lock.amount

    assert locked_amount >= lock.amount

    locksroot = layers[MERKLEROOT][0]

    payment_identifier = nonce
    transfer_target = factories.make_address()
    transfer_initiator = factories.make_address()
    mediated_transfer_msg = LockedTransfer(
        random.randint(0, UINT64_MAX),
        payment_identifier,
        nonce,
        token_network_address,
        channel_state.token_address,
        channel_state.identifier,
        transferred_amount,
        locked_amount,
        channel_state.partner_state.address,
        locksroot,
        lock,
        transfer_target,
        transfer_initiator,
    )
    mediated_transfer_msg.sign(privkey, UNIT_CHAIN_ID)

    balance_proof = balanceproof_from_envelope(mediated_transfer_msg)

    receive_lockedtransfer = LockedTransferSignedState(
        random.randint(0, UINT64_MAX),
        payment_identifier,
        channel_state.token_address,
        balance_proof,
        lock,
        transfer_initiator,
        transfer_target,
    )

    return receive_lockedtransfer


def test_new_end_state():
    """Test the defaults for an end state object."""
    balance1 = 101
    node_address = factories.make_address()
    end_state = NettingChannelEndState(node_address, balance1)

    lock_secret = sha3(b'test_end_state')
    lock_secrethash = sha3(lock_secret)

    assert channel.is_lock_pending(end_state, lock_secrethash) is False
    assert channel.is_lock_locked(end_state, lock_secrethash) is False
    assert channel.get_next_nonce(end_state) == 1
    assert channel.get_amount_locked(end_state) == 0
    assert merkleroot(end_state.merkletree) == EMPTY_MERKLE_ROOT

    assert not end_state.secrethashes_to_lockedlocks
    assert not end_state.secrethashes_to_unlockedlocks
    assert not end_state.secrethashes_to_onchain_unlockedlocks


def test_endstate_update_contract_balance():
    """The balance must be monotonic."""
    balance1 = 101
    node_address = factories.make_address()

    end_state = NettingChannelEndState(node_address, balance1)
    assert end_state.contract_balance == balance1

    channel.update_contract_balance(end_state, balance1 - 10)
    assert end_state.contract_balance == balance1

    channel.update_contract_balance(end_state, balance1 + 10)
    assert end_state.contract_balance == balance1 + 10


def test_channelstate_update_contract_balance():
    """A blockchain event for a new balance must increase the respective
    participants balance.
    """
    deposit_block_number = 10
    block_number = deposit_block_number + DEFAULT_NUMBER_OF_CONFIRMATIONS_BLOCK + 1

    our_model1, _ = create_model(70)
    partner_model1, _ = create_model(100)
    channel_state = create_channel_from_models(our_model1, partner_model1)

    deposit_amount = 10
    balance1_new = our_model1.balance + deposit_amount

    deposit_transaction = TransactionChannelNewBalance(
        our_model1.participant_address,
        balance1_new,
        deposit_block_number,
    )
    state_change = ContractReceiveChannelNewBalance(
        channel_state.token_network_identifier,
        channel_state.identifier,
        deposit_transaction,
    )

    pseudo_random_generator = random.Random()
    iteration = channel.state_transition(
        deepcopy(channel_state),
        state_change,
        pseudo_random_generator,
        block_number,
    )
    new_state = iteration.new_state

    our_model2 = our_model1._replace(
        balance=balance1_new,
        distributable=balance1_new,
        contract_balance=balance1_new,
    )
    partner_model2 = partner_model1

    assert_partner_state(new_state.our_state, new_state.partner_state, our_model2)
    assert_partner_state(new_state.partner_state, new_state.our_state, partner_model2)


def test_channelstate_decreasing_contract_balance():
    """A blockchain event for a new balance that decrease the balance must be
    ignored.
    """
    deposit_block_number = 10
    block_number = deposit_block_number + DEFAULT_NUMBER_OF_CONFIRMATIONS_BLOCK + 1

    our_model1, _ = create_model(70)
    partner_model1, _ = create_model(100)
    channel_state = create_channel_from_models(our_model1, partner_model1)

    amount = 10
    balance1_new = our_model1.balance - amount

    deposit_transaction = TransactionChannelNewBalance(
        our_model1.participant_address,
        balance1_new,
        deposit_block_number,
    )
    state_change = ContractReceiveChannelNewBalance(
        channel_state.token_network_identifier,
        channel_state.identifier,
        deposit_transaction,
    )

    pseudo_random_generator = random.Random()
    iteration = channel.state_transition(
        deepcopy(channel_state),
        state_change,
        pseudo_random_generator,
        block_number,
    )
    new_state = iteration.new_state

    assert_partner_state(new_state.our_state, new_state.partner_state, our_model1)
    assert_partner_state(new_state.partner_state, new_state.our_state, partner_model1)


def test_channelstate_repeated_contract_balance():
    """Handling the same blockchain event multiple times must change the
    balance only once.
    """
    deposit_block_number = 10
    block_number = deposit_block_number + DEFAULT_NUMBER_OF_CONFIRMATIONS_BLOCK + 1

    our_model1, _ = create_model(70)
    partner_model1, _ = create_model(100)
    channel_state = create_channel_from_models(our_model1, partner_model1)

    deposit_amount = 10
    balance1_new = our_model1.balance + deposit_amount

    deposit_transaction = TransactionChannelNewBalance(
        our_model1.participant_address,
        balance1_new,
        deposit_block_number,
    )
    state_change = ContractReceiveChannelNewBalance(
        channel_state.token_network_identifier,
        channel_state.identifier,
        deposit_transaction,
    )

    our_model2 = our_model1._replace(
        balance=balance1_new,
        distributable=balance1_new,
        contract_balance=balance1_new,
    )
    partner_model2 = partner_model1
    pseudo_random_generator = random.Random()

    for _ in range(10):
        iteration = channel.state_transition(
            deepcopy(channel_state),
            state_change,
            pseudo_random_generator,
            block_number,
        )
        new_state = iteration.new_state

        assert_partner_state(new_state.our_state, new_state.partner_state, our_model2)
        assert_partner_state(new_state.partner_state, new_state.our_state, partner_model2)


def test_deposit_must_wait_for_confirmation():
    block_number = 10
    confirmed_deposit_block_number = block_number + DEFAULT_NUMBER_OF_CONFIRMATIONS_BLOCK + 1

    our_model1, _ = create_model(0)
    partner_model1, _ = create_model(0)
    channel_state = create_channel_from_models(our_model1, partner_model1)

    deposit_amount = 10
    balance1_new = our_model1.balance + deposit_amount
    our_model2 = our_model1._replace(
        balance=balance1_new,
        distributable=balance1_new,
        contract_balance=balance1_new,
    )
    partner_model2 = partner_model1

    assert channel_state.our_state.contract_balance == 0
    assert channel_state.partner_state.contract_balance == 0

    deposit_transaction = TransactionChannelNewBalance(
        channel_state.our_state.address,
        deposit_amount,
        block_number,
    )
    new_balance = ContractReceiveChannelNewBalance(
        channel_state.token_network_identifier,
        channel_state.identifier,
        deposit_transaction,
    )
    pseudo_random_generator = random.Random()
    iteration = channel.state_transition(
        deepcopy(channel_state),
        new_balance,
        pseudo_random_generator,
        block_number,
    )
    unconfirmed_state = iteration.new_state

    for block_number in range(block_number, confirmed_deposit_block_number):
        unconfirmed_block = Block(block_number)
        iteration = channel.state_transition(
            deepcopy(unconfirmed_state),
            unconfirmed_block,
            pseudo_random_generator,
            block_number,
        )
        unconfirmed_state = iteration.new_state

        assert_partner_state(
            unconfirmed_state.our_state,
            unconfirmed_state.partner_state,
            our_model1,
        )
        assert_partner_state(
            unconfirmed_state.partner_state,
            unconfirmed_state.our_state,
            partner_model1,
        )

    confirmed_block = Block(confirmed_deposit_block_number)
    iteration = channel.state_transition(
        deepcopy(unconfirmed_state),
        confirmed_block,
        pseudo_random_generator,
        confirmed_deposit_block_number,
    )
    confirmed_state = iteration.new_state

    assert_partner_state(confirmed_state.our_state, confirmed_state.partner_state, our_model2)
    assert_partner_state(confirmed_state.partner_state, confirmed_state.our_state, partner_model2)


def test_channelstate_send_lockedtransfer():
    """Sending a mediated transfer must update the participant state.

    This tests only the state of the sending node, without synchronisation.
    """
    our_model1, _ = create_model(70)
    partner_model1, _ = create_model(100)
    channel_state = create_channel_from_models(our_model1, partner_model1)

    lock_amount = 30
    lock_expiration = 10
    lock_secret = sha3(b'test_end_state')
    lock_secrethash = sha3(lock_secret)

    lock = HashTimeLockState(
        lock_amount,
        lock_expiration,
        lock_secrethash,
    )

    payment_identifier = 1
    message_identifier = random.randint(0, UINT64_MAX)
    transfer_target = factories.make_address()
    transfer_initiator = factories.make_address()

    channel.send_lockedtransfer(
        channel_state,
        transfer_initiator,
        transfer_target,
        lock_amount,
        message_identifier,
        payment_identifier,
        lock_expiration,
        lock_secrethash,
    )

    our_model2 = our_model1._replace(
        distributable=our_model1.distributable - lock_amount,
        amount_locked=lock_amount,
        next_nonce=2,
        merkletree_leaves=[lock.lockhash],
    )
    partner_model2 = partner_model1

    assert_partner_state(channel_state.our_state, channel_state.partner_state, our_model2)
    assert_partner_state(channel_state.partner_state, channel_state.our_state, partner_model2)


def test_channelstate_send_direct_transfer():
    """Sending a direct transfer must update the participant state.

    This tests only the state of the sending node, without synchronisation.
    """
    our_model1, _ = create_model(70)
    partner_model1, _ = create_model(100)
    channel_state = create_channel_from_models(our_model1, partner_model1)

    amount = 30
    payment_identifier = 1
    message_identifier = random.randint(0, UINT64_MAX)
    channel.send_directtransfer(
        channel_state,
        amount,
        message_identifier,
        payment_identifier,
    )

    our_model2 = our_model1._replace(
        distributable=our_model1.distributable - amount,
        balance=our_model1.balance - amount,
        next_nonce=2,
    )
    partner_model2 = partner_model1._replace(
        distributable=partner_model1.distributable + amount,
        balance=partner_model1.balance + amount,
    )

    assert_partner_state(channel_state.our_state, channel_state.partner_state, our_model2)
    assert_partner_state(channel_state.partner_state, channel_state.our_state, partner_model2)


def test_channelstate_receive_lockedtransfer():
    """Tests receiving a mediated transfer.

    The transfer is done in three steps:
        - a mediated transfer including a lock in its balance proof is sent
        - the secret is revealed
        - the unlocked balance proof is sent updating the transferred_amount
    """
    our_model1, _ = create_model(70)
    partner_model1, privkey2 = create_model(100)
    channel_state = create_channel_from_models(our_model1, partner_model1)

    # Step 1: Simulate receiving a transfer
    # - The receiver end state doesnt change
    # - The lock must be registered with the sender end
    lock_amount = 30
    lock_expiration = 10
    lock_secret = sha3(b'test_end_state')
    lock_secrethash = sha3(lock_secret)
    lock = HashTimeLockState(
        lock_amount,
        lock_expiration,
        lock_secrethash,
    )

    nonce = 1
    transferred_amount = 0
    receive_lockedtransfer = make_receive_transfer_mediated(
        channel_state,
        privkey2,
        nonce,
        transferred_amount,
        lock,
    )

    is_valid, _, msg = channel.handle_receive_lockedtransfer(
        channel_state,
        receive_lockedtransfer,
    )
    assert is_valid, msg

    our_model2 = our_model1
    partner_model2 = partner_model1._replace(
        distributable=partner_model1.distributable - lock_amount,
        amount_locked=lock_amount,
        next_nonce=2,
        merkletree_leaves=[lock.lockhash],
    )
    assert_partner_state(channel_state.our_state, channel_state.partner_state, our_model2)
    assert_partner_state(channel_state.partner_state, channel_state.our_state, partner_model2)

    # Step 2: Simulate learning the secret
    # - Registers the secret, this must not change the balance/locked amount
    channel.register_secret(channel_state, lock_secret, lock_secrethash)

    assert_partner_state(channel_state.our_state, channel_state.partner_state, our_model2)
    assert_partner_state(channel_state.partner_state, channel_state.our_state, partner_model2)

    # Step 3: Simulate unlocking the lock
    # - Update the balances
    transferred_amount = 0
    message_identifier = random.randint(0, UINT64_MAX)
    token_network_identifier = channel_state.token_network_identifier
    secret_message = Secret(
        message_identifier=message_identifier,
        payment_identifier=1,
        nonce=2,
        token_network_address=token_network_identifier,
        channel=channel_state.identifier,
        transferred_amount=transferred_amount + lock_amount,
        locked_amount=0,
        locksroot=EMPTY_MERKLE_ROOT,
        secret=lock_secret,
    )
    secret_message.sign(privkey2, UNIT_CHAIN_ID)

    balance_proof = balanceproof_from_envelope(secret_message)
    unlock_state_change = ReceiveUnlock(
        random.randint(0, UINT64_MAX),
        lock_secret,
        balance_proof,
    )

    is_valid, _, msg = channel.handle_unlock(channel_state, unlock_state_change)
    assert is_valid, msg

    our_model3 = our_model2._replace(
        balance=our_model2.balance + lock_amount,
        distributable=our_model2.balance + lock_amount,
    )
    partner_model3 = partner_model2._replace(
        balance=partner_model2.balance - lock_amount,
        amount_locked=0,
        next_nonce=3,
        merkletree_leaves=[],
    )

    assert_partner_state(channel_state.our_state, channel_state.partner_state, our_model3)
    assert_partner_state(channel_state.partner_state, channel_state.our_state, partner_model3)


def test_channelstate_directtransfer_overspent():
    """Receiving a direct transfer with an amount large than distributable must
    be ignored.
    """
    our_model1, _ = create_model(70)
    partner_model1, privkey2 = create_model(100)
    channel_state = create_channel_from_models(our_model1, partner_model1)

    distributable = channel.get_distributable(channel_state.partner_state, channel_state.our_state)

    nonce = 1
    transferred_amount = distributable + 1
    receive_lockedtransfer = make_receive_transfer_direct(
        channel_state,
        privkey2,
        nonce,
        transferred_amount,
    )

    is_valid, _ = channel.is_valid_directtransfer(
        receive_lockedtransfer,
        channel_state,
        channel_state.partner_state,
        channel_state.our_state,
    )
    assert not is_valid, 'message is invalid because it is spending more than the distributable'

    iteration = channel.handle_receive_directtransfer(
        channel_state,
        receive_lockedtransfer,
    )

    assert must_contain_entry(iteration.events, EventTransferReceivedInvalidDirectTransfer, {})
    assert_partner_state(channel_state.our_state, channel_state.partner_state, our_model1)
    assert_partner_state(channel_state.partner_state, channel_state.our_state, partner_model1)


def test_channelstate_lockedtransfer_overspent():
    """Receiving a lock with an amount large than distributable must be
    ignored.
    """
    our_model1, _ = create_model(70)
    partner_model1, privkey2 = create_model(100)
    channel_state = create_channel_from_models(our_model1, partner_model1)

    distributable = channel.get_distributable(channel_state.partner_state, channel_state.our_state)

    lock_amount = distributable + 1
    lock_expiration = 10
    lock_secrethash = sha3(b'test_channelstate_lockedtransfer_overspent')
    lock = HashTimeLockState(
        lock_amount,
        lock_expiration,
        lock_secrethash,
    )

    nonce = 1
    transferred_amount = 0
    receive_lockedtransfer = make_receive_transfer_mediated(
        channel_state,
        privkey2,
        nonce,
        transferred_amount,
        lock,
    )

    is_valid, _, _ = channel.handle_receive_lockedtransfer(
        channel_state,
        receive_lockedtransfer,
    )
    assert not is_valid, 'message is invalid because it is spending more than the distributable'

    assert_partner_state(channel_state.our_state, channel_state.partner_state, our_model1)
    assert_partner_state(channel_state.partner_state, channel_state.our_state, partner_model1)


def test_channelstate_lockedtransfer_overspend_with_multiple_pending_transfers():
    """Receiving a concurrent lock with an amount large than distributable
    must be ignored.
    """
    our_model1, _ = create_model(70)
    partner_model1, privkey2 = create_model(100)
    channel_state = create_channel_from_models(our_model1, partner_model1)

    # Step 1: Create a lock with an amount of 1
    # - this wont be unlocked
    lock1_amount = 1
    lock1_expiration = 1 + channel_state.settle_timeout
    lock1_secrethash = sha3(b'test_receive_cannot_overspend_with_multiple_pending_transfers1')
    lock1 = HashTimeLockState(
        lock1_amount,
        lock1_expiration,
        lock1_secrethash,
    )

    nonce1 = 1
    transferred_amount = 0
    receive_lockedtransfer1 = make_receive_transfer_mediated(
        channel_state,
        privkey2,
        nonce1,
        transferred_amount,
        lock1,
    )

    is_valid, _, msg = channel.handle_receive_lockedtransfer(
        channel_state,
        receive_lockedtransfer1,
    )
    assert is_valid, msg

    our_model2 = our_model1
    partner_model2 = partner_model1._replace(
        distributable=partner_model1.distributable - lock1.amount,
        amount_locked=lock1.amount,
        next_nonce=2,
        merkletree_leaves=[lock1.lockhash],
    )

    # The valid transfer is handled normally
    assert_partner_state(channel_state.our_state, channel_state.partner_state, our_model2)
    assert_partner_state(channel_state.partner_state, channel_state.our_state, partner_model2)

    # Step 2: Create a lock with the current *distributable + 1*
    # - This must be ignored
    distributable = channel.get_distributable(channel_state.partner_state, channel_state.our_state)
    lock2_amount = distributable + 1
    lock2_expiration = channel_state.settle_timeout
    lock2_secrethash = sha3(b'test_receive_cannot_overspend_with_multiple_pending_transfers2')
    lock2 = HashTimeLockState(
        lock2_amount,
        lock2_expiration,
        lock2_secrethash,
    )
    leaves = [lock1.lockhash, lock2.lockhash]

    nonce2 = 2
    receive_lockedtransfer2 = make_receive_transfer_mediated(
        channel_state,
        privkey2,
        nonce2,
        transferred_amount,
        lock2,
        merkletree_leaves=leaves,
    )

    is_valid, _, msg = channel.handle_receive_lockedtransfer(
        channel_state,
        receive_lockedtransfer2,
    )
    assert not is_valid, 'message is invalid because its expending more than the distributable'

    # The overspending transfer must be ignored
    assert_partner_state(channel_state.our_state, channel_state.partner_state, our_model2)
    assert_partner_state(channel_state.partner_state, channel_state.our_state, partner_model2)


def test_invalid_timeouts():
    token_address = factories.make_address()
    token_network_identifier = factories.make_address()
    reveal_timeout = 5
    settle_timeout = 10
    identifier = factories.make_address()

    address1 = factories.make_address()
    address2 = factories.make_address()
    balance1 = 10
    balance2 = 10

    opened_transaction = TransactionExecutionStatus(
        None,
        1,
        TransactionExecutionStatus.SUCCESS,
    )
    closed_transaction = None
    settled_transaction = None

    our_state = NettingChannelEndState(address1, balance1)
    partner_state = NettingChannelEndState(address2, balance2)

    # do not allow a reveal timeout larger than the settle timeout
    with pytest.raises(ValueError):
        large_reveal_timeout = 50
        small_settle_timeout = 49

        NettingChannelState(
            identifier,
            token_address,
            token_network_identifier,
            large_reveal_timeout,
            small_settle_timeout,
            our_state,
            partner_state,
            opened_transaction,
            closed_transaction,
            settled_transaction,
        )

    # TypeError: 'a', [], {}
    for invalid_value in (-1, 0, 1.1, 1.0):
        with pytest.raises(ValueError):
            NettingChannelState(
                identifier,
                token_address,
                token_network_identifier,
                invalid_value,
                settle_timeout,
                our_state,
                partner_state,
                opened_transaction,
                closed_transaction,
                settled_transaction,
            )

        with pytest.raises(ValueError):
            NettingChannelState(
                identifier,
                token_address,
                token_network_identifier,
                reveal_timeout,
                invalid_value,
                our_state,
                partner_state,
                opened_transaction,
                closed_transaction,
                settled_transaction,
            )


def test_interwoven_transfers():
    """Can keep doing transactions even if not all secrets have been released."""
    number_of_transfers = 100
    balance_for_all_transfers = 11 * number_of_transfers

    lock_amounts = cycle([1, 3, 5, 7, 11])
    lock_secrets = [
        make_secret(i)
        for i in range(number_of_transfers)
    ]

    our_model, _ = create_model(70)
    partner_model, privkey2 = create_model(balance_for_all_transfers)
    channel_state = create_channel_from_models(our_model, partner_model)

    block_number = 1000
    nonce = 0
    transferred_amount = 0
    locked_amount = 0
    our_model_current = our_model
    partner_model_current = partner_model
    token_network_address = channel_state.token_network_identifier

    for i, (lock_amount, lock_secret) in enumerate(zip(lock_amounts, lock_secrets)):
        nonce += 1
        block_number += 1
        locked_amount += lock_amount

        lock_expiration = block_number + channel_state.settle_timeout - 1
        lock_secrethash = sha3(lock_secret)
        lock = HashTimeLockState(
            lock_amount,
            lock_expiration,
            lock_secrethash,
        )

        merkletree_leaves = list(partner_model_current.merkletree_leaves)
        merkletree_leaves.append(lock.lockhash)

        partner_model_current = partner_model_current._replace(
            distributable=partner_model_current.distributable - lock_amount,
            amount_locked=partner_model_current.amount_locked + lock_amount,
            next_nonce=partner_model_current.next_nonce + 1,
            merkletree_leaves=merkletree_leaves,
        )

        receive_lockedtransfer = make_receive_transfer_mediated(
            channel_state,
            privkey2,
            nonce,
            transferred_amount,
            lock,
            merkletree_leaves=merkletree_leaves,
            locked_amount=locked_amount,
        )

        is_valid, _, msg = channel.handle_receive_lockedtransfer(
            channel_state,
            receive_lockedtransfer,
        )
        assert is_valid, msg

        assert_partner_state(
            channel_state.our_state,
            channel_state.partner_state,
            our_model_current,
        )
        assert_partner_state(
            channel_state.partner_state,
            channel_state.our_state,
            partner_model_current,
        )

        # claim a transaction at every other iteration, leaving the current one
        # in place
        if i % 2:
            # Update our model:
            # - Increase nonce because the secret is a new balance proof
            # - The lock is removed from the merkle tree, the balance proof must be updated
            #   - The locksroot must have unlocked lock removed
            #   - The transferred amount must be increased by the lock amount
            # - This changes the balance for both participants:
            #   - the sender balance and locked amount is decremented by the lock amount
            #   - the receiver balance and distributable is incremented by the lock amount
            nonce += 1
            transferred_amount += lock_amount
            locked_amount -= lock_amount

            merkletree_leaves = list(partner_model_current.merkletree_leaves)
            merkletree_leaves.remove(lock.lockhash)
            tree = compute_layers(merkletree_leaves)
            locksroot = tree[MERKLEROOT][0]

            partner_model_current = partner_model_current._replace(
                amount_locked=partner_model_current.amount_locked - lock_amount,
                balance=partner_model_current.balance - lock_amount,
                next_nonce=partner_model_current.next_nonce + 1,
                merkletree_leaves=merkletree_leaves,
            )

            our_model_current = our_model_current._replace(
                balance=our_model_current.balance + lock_amount,
                distributable=our_model_current.distributable + lock_amount,
            )

            message_identifier = random.randint(0, UINT64_MAX)
            secret_message = Secret(
                message_identifier=message_identifier,
                payment_identifier=nonce,
                nonce=nonce,
                token_network_address=token_network_address,
                channel=channel_state.identifier,
                transferred_amount=transferred_amount,
                locked_amount=locked_amount,
                locksroot=locksroot,
                secret=lock_secret,
            )
            secret_message.sign(privkey2, UNIT_CHAIN_ID)

            balance_proof = balanceproof_from_envelope(secret_message)
            unlock_state_change = ReceiveUnlock(
                random.randint(0, UINT64_MAX),
                lock_secret,
                balance_proof,
            )

            is_valid, _, msg = channel.handle_unlock(channel_state, unlock_state_change)
            assert is_valid, msg

            assert_partner_state(
                channel_state.our_state,
                channel_state.partner_state,
                our_model_current,
            )
            assert_partner_state(
                channel_state.partner_state,
                channel_state.our_state,
                partner_model_current,
            )


def test_channel_must_accept_expired_locks():
    """A node may go offline for an undetermined period of time, and when it
    comes back online it must accept the messages that are waiting, otherwise
    the partner node won't make progress with its queue.

    If a N node goes offline for a number B of blocks, and the partner does not
    close the channel, when N comes back online some of the messages from its
    partner may become expired. Nevertheless these messages are ordered and must
    be accepted for the partner to make progress with its queue.

    Note: Accepting a message with an expired lock does *not* imply the token
    transfer happened, and the receiver node must *not* forward the transfer,
    only accept the message allowing the partner to progress with its message
    queue.
    """
    our_model1, _ = create_model(70)
    partner_model1, privkey2 = create_model(100)
    channel_state = create_channel_from_models(our_model1, partner_model1)

    block_number = 100

    lock_amount = 10
    lock_expiration = block_number - 10
    lock_secrethash = sha3(b'test_channel_must_accept_expired_locks')
    lock = HashTimeLockState(
        lock_amount,
        lock_expiration,
        lock_secrethash,
    )

    nonce = 1
    transferred_amount = 0
    receive_lockedtransfer = make_receive_transfer_mediated(
        channel_state,
        privkey2,
        nonce,
        transferred_amount,
        lock,
    )

    is_valid, _, msg = channel.handle_receive_lockedtransfer(
        channel_state,
        receive_lockedtransfer,
    )
    assert is_valid, msg

    # the locked amount must increase even though the lock is expired, this
    # will be removed by an additional synchronization message from the partner
    our_model2 = our_model1
    partner_model2 = partner_model1._replace(
        amount_locked=lock_amount,
        distributable=partner_model1.distributable - lock_amount,
        next_nonce=partner_model1.next_nonce + 1,
        merkletree_leaves=[lock.lockhash],
    )

    assert_partner_state(channel_state.our_state, channel_state.partner_state, our_model2)
    assert_partner_state(channel_state.partner_state, channel_state.our_state, partner_model2)


def test_receive_lockedtransfer_before_deposit():
    """Regression test that ensures we accept incoming mediated transfers, even if we don't have
    any balance on the channel.
    """
    our_model1, _ = create_model(0)  # our deposit is 0
    partner_model1, privkey2 = create_model(100)
    channel_state = create_channel_from_models(our_model1, partner_model1)

    lock_amount = 30
    lock_expiration = 10
    lock_secret = sha3(b'test_end_state')
    lock_secrethash = sha3(lock_secret)
    lock = HashTimeLockState(
        lock_amount,
        lock_expiration,
        lock_secrethash,
    )

    nonce = 1
    transferred_amount = 0
    receive_lockedtransfer = make_receive_transfer_mediated(
        channel_state,
        privkey2,
        nonce,
        transferred_amount,
        lock,
    )

    is_valid, _, msg = channel.handle_receive_lockedtransfer(
        channel_state,
        receive_lockedtransfer,
    )

    # this node partner has enough balance, the transfer must be accepted
    assert is_valid, msg


def test_receive_directdtransfer_before_deposit():
    """Regression test that ensures that we accept incoming direct transfers,
    even if we don't have any balance on the channel.
    """
    our_model1, _ = create_model(0)  # our deposit is 0
    partner_model1, privkey2 = create_model(100)
    channel_state = create_channel_from_models(our_model1, partner_model1)

    nonce = 1
    transferred_amount = 30
    receive_directtransfer = make_receive_transfer_direct(
        channel_state,
        privkey2,
        nonce,
        transferred_amount,
    )

    # this node partner has enough balance, the transfer must be accepted
    iteration = channel.handle_receive_directtransfer(
        channel_state,
        receive_directtransfer,
    )
    assert must_contain_entry(iteration.events, EventTransferReceivedSuccess, {})


def test_channelstate_unlock_without_locks():
    """Event close must be properly handled if there are no locks to unlock"""
    our_model1, _ = create_model(70)
    partner_model1, _ = create_model(100)
    channel_state = create_channel_from_models(our_model1, partner_model1)

    closed_block_number = 77
    state_change = ContractReceiveChannelClosed(
        channel_state.token_network_identifier,
        channel_state.identifier,
        partner_model1.participant_address,
        closed_block_number,
    )
    iteration = channel.handle_channel_closed(channel_state, state_change)
    assert not iteration.events


def test_channelstate_get_unlock_proof():
    number_of_transfers = 100
    lock_amounts = cycle([1, 3, 5, 7, 11])
    lock_secrets = [
        make_secret(i)
        for i in range(number_of_transfers)
    ]

    block_number = 1000
    locked_amount = 0
    settle_timeout = 8
    merkletree_leaves = []
    locked_locks = {}
    unlocked_locks = {}

    for lock_amount, lock_secret in zip(lock_amounts, lock_secrets):
        block_number += 1
        locked_amount += lock_amount

        lock_expiration = block_number + settle_timeout
        lock_secrethash = sha3(lock_secret)
        lock = HashTimeLockState(
            lock_amount,
            lock_expiration,
            lock_secrethash,
        )

        merkletree_leaves.append(lock.lockhash)
        if random.randint(0, 1) == 0:
            locked_locks[lock_secrethash] = lock
        else:
            unlocked_locks[lock_secrethash] = UnlockPartialProofState(lock, lock_secret)

    end_state = NettingChannelEndState(HOP1, 300)
    end_state.secrethashes_to_lockedlocks = locked_locks
    end_state.secrethashes_to_unlockedlocks = unlocked_locks
    end_state.merkletree = MerkleTreeState(compute_layers(merkletree_leaves))

    unlock_proof = channel.get_batch_unlock(end_state)
    assert len(unlock_proof) == len(end_state.merkletree.layers[LEAVES])
    leaves_packed = b''.join(lock.encoded for lock in unlock_proof)

    recomputed_merkle_tree = MerkleTreeState(compute_layers(
        merkle_leaves_from_packed_data(leaves_packed),
    ))
    assert len(recomputed_merkle_tree.layers[LEAVES]) == len(end_state.merkletree.layers[LEAVES])

    computed_merkleroot = merkleroot(recomputed_merkle_tree)
    assert merkleroot(end_state.merkletree) == computed_merkleroot


def test_channelstate_unlock():
    """The node must call unlock after the channel is settled"""
    our_model1, _ = create_model(70)
    partner_model1, privkey2 = create_model(100)
    channel_state = create_channel_from_models(our_model1, partner_model1)

    lock_amount = 10
    lock_expiration = 100
    lock_secret = sha3(b'test_channelstate_lockedtransfer_overspent')
    lock_secrethash = sha3(lock_secret)
    lock = HashTimeLockState(
        lock_amount,
        lock_expiration,
        lock_secrethash,
    )

    nonce = 1
    transferred_amount = 0
    receive_lockedtransfer = make_receive_transfer_mediated(
        channel_state,
        privkey2,
        nonce,
        transferred_amount,
        lock,
    )

    is_valid, _, msg = channel.handle_receive_lockedtransfer(
        channel_state,
        receive_lockedtransfer,
    )
    assert is_valid, msg

    channel.register_secret(channel_state, lock_secret, lock_secrethash)

    closed_block_number = lock_expiration - channel_state.reveal_timeout - 1
    close_state_change = ContractReceiveChannelClosed(
        channel_state.token_network_identifier,
        channel_state.identifier,
        partner_model1.participant_address,
        closed_block_number,
    )
    iteration = channel.handle_channel_closed(channel_state, close_state_change)
    assert not must_contain_entry(iteration.events, ContractSendChannelBatchUnlock, {})

    settle_block_number = lock_expiration + channel_state.reveal_timeout + 1
    settle_state_change = ContractReceiveChannelSettled(
        channel_state.token_network_identifier,
        channel_state.identifier,
        settle_block_number,
    )
    iteration = channel.handle_channel_settled(
        channel_state,
        settle_state_change,
        settle_block_number,
    )
<<<<<<< HEAD
    iteration = channel.handle_channel_unlock(new_channel, unlock)

    new_channel = iteration.new_state
    assert merkleroot(new_channel.partner_state.merkletree) == lock.lockhash
    assert not channel.is_lock_pending(new_channel.partner_state, lock.secrethash)


def test_refund_transfer_matches_received():
    amount = 30
    expiration = 50

    transfer = factories.make_transfer(
        amount,
        UNIT_TRANSFER_INITIATOR,
        UNIT_TRANSFER_TARGET,
        expiration,
        UNIT_SECRET,
    )

    refund_lower_expiration = factories.make_signed_transfer(
        amount,
        UNIT_TRANSFER_INITIATOR,
        UNIT_TRANSFER_TARGET,
        expiration - 1,
        UNIT_SECRET,
    )

    assert channel.refund_transfer_matches_received(refund_lower_expiration, transfer) is True

    refund_same_expiration = factories.make_signed_transfer(
        amount,
        UNIT_TRANSFER_INITIATOR,
        UNIT_TRANSFER_TARGET,
        expiration,
        UNIT_SECRET,
    )
    assert channel.refund_transfer_matches_received(refund_same_expiration, transfer) is False


def test_refund_transfer_does_not_match_received():
    amount = 30
    expiration = 50
    target = UNIT_TRANSFER_SENDER
    transfer = factories.make_transfer(
        amount,
        UNIT_TRANSFER_INITIATOR,
        target,
        expiration,
        UNIT_SECRET,
    )

    refund_from_target = factories.make_signed_transfer(
        amount,
        UNIT_TRANSFER_INITIATOR,
        UNIT_TRANSFER_TARGET,
        expiration - 1,
        UNIT_SECRET,
    )

    # target cannot refund
    assert not channel.refund_transfer_matches_received(refund_from_target, transfer)
=======
    assert must_contain_entry(iteration.events, ContractSendChannelBatchUnlock, {})
>>>>>>> c38a9467
<|MERGE_RESOLUTION|>--- conflicted
+++ resolved
@@ -1305,68 +1305,4 @@
         settle_state_change,
         settle_block_number,
     )
-<<<<<<< HEAD
-    iteration = channel.handle_channel_unlock(new_channel, unlock)
-
-    new_channel = iteration.new_state
-    assert merkleroot(new_channel.partner_state.merkletree) == lock.lockhash
-    assert not channel.is_lock_pending(new_channel.partner_state, lock.secrethash)
-
-
-def test_refund_transfer_matches_received():
-    amount = 30
-    expiration = 50
-
-    transfer = factories.make_transfer(
-        amount,
-        UNIT_TRANSFER_INITIATOR,
-        UNIT_TRANSFER_TARGET,
-        expiration,
-        UNIT_SECRET,
-    )
-
-    refund_lower_expiration = factories.make_signed_transfer(
-        amount,
-        UNIT_TRANSFER_INITIATOR,
-        UNIT_TRANSFER_TARGET,
-        expiration - 1,
-        UNIT_SECRET,
-    )
-
-    assert channel.refund_transfer_matches_received(refund_lower_expiration, transfer) is True
-
-    refund_same_expiration = factories.make_signed_transfer(
-        amount,
-        UNIT_TRANSFER_INITIATOR,
-        UNIT_TRANSFER_TARGET,
-        expiration,
-        UNIT_SECRET,
-    )
-    assert channel.refund_transfer_matches_received(refund_same_expiration, transfer) is False
-
-
-def test_refund_transfer_does_not_match_received():
-    amount = 30
-    expiration = 50
-    target = UNIT_TRANSFER_SENDER
-    transfer = factories.make_transfer(
-        amount,
-        UNIT_TRANSFER_INITIATOR,
-        target,
-        expiration,
-        UNIT_SECRET,
-    )
-
-    refund_from_target = factories.make_signed_transfer(
-        amount,
-        UNIT_TRANSFER_INITIATOR,
-        UNIT_TRANSFER_TARGET,
-        expiration - 1,
-        UNIT_SECRET,
-    )
-
-    # target cannot refund
-    assert not channel.refund_transfer_matches_received(refund_from_target, transfer)
-=======
-    assert must_contain_entry(iteration.events, ContractSendChannelBatchUnlock, {})
->>>>>>> c38a9467
+    assert must_contain_entry(iteration.events, ContractSendChannelBatchUnlock, {})